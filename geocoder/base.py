#!/usr/bin/python
# coding: utf8

from __future__ import absolute_import
import requests
import sys
import json
from collections import defaultdict
from geocoder.distance import Distance

# Unicode type compatible with Python3
is_python2 = sys.version_info.major == 2
is_python3 = sys.version_info.major == 3
if is_python3:
    unicode = str


class Base(object):
    _exclude = ['parse', 'json', 'url', 'fieldnames', 'help', 'debug',
                'short_name', 'api', 'content', 'params', 'status_code',
                'street_number', 'api_key', 'key', 'id', 'x', 'y',
                'latlng', 'headers', 'timeout', 'wkt', 'locality',
                'province', 'rate_limited_get', 'osm', 'route', 'schema',
                'properties', 'geojson', 'tree', 'error', 'proxies', 'road',
                'xy', 'northeast', 'northwest', 'southeast', 'southwest',
                'road_long', 'city_long', 'state_long', 'country_long']
    fieldnames = []
    error = None
    status_code = None
    headers = {}
    params = {}

    # Essential attributes for Quality Control
    lat = ''
    lng = ''
    accuracy = ''
    quality = ''
    confidence = ''

    # Bounding Box attributes
    northeast = []
    northwest = []
    southeast = []
    southwest = []
    bbox = {}

    # Essential attributes for Street Address
    address = ''
    housenumber = ''
    street = ''
    road = ''
    city = ''
    state = ''
    country = ''
    postal = ''

    def __repr__(self):
        if self.address:
            return "<[{0}] {1} - {2} [{3}]>".format(
                self.status,
                self.provider.title(),
                self.method.title(),
                self.address
            )
        else:
            return "<[{0}] {1} - {2}>".format(
                self.status,
                self.provider.title(),
                self.method.title()
            )

    @staticmethod
    def rate_limited_get(url, **kwargs):
        return requests.get(url, **kwargs)

    def _connect(self, **kwargs):
        self.status_code = 'Unknown'
        self.timeout = kwargs.get('timeout', 5.0)
        self.proxies = kwargs.get('proxies', '')
        try:
            r = self.rate_limited_get(
                self.url,
                params=self.params,
                headers=self.headers,
                timeout=self.timeout,
                proxies=self.proxies
            )
            self.status_code = r.status_code
            self.url = r.url
            self.content = r.json()
        except KeyboardInterrupt:
            sys.exit()
        except:
            self.status_code = 404
            self.error = 'ERROR - URL Connection'

        # Open JSON content from Request connection
        if self.status_code == 200:
            try:
                self.content = r.json()
            except:
                self.status_code = 400
                self.error = 'ERROR - JSON Corrupted'
                self.content = r.content

    def _initialize(self, **kwargs):
        # Remove extra URL from kwargs
        if 'url' in kwargs:
            kwargs.pop('url')
        self.json = dict()
        self.parse = self.tree()
        self.content = None
        self.encoding = kwargs.get('encoding', 'utf-8')
        self._connect(url=self.url, params=self.params, **kwargs)
        self._build_tree(self.content)
        self._exceptions()
        self._catch_errors()
        self._json()

    def _json(self):
        for key in dir(self):
            if bool(not key.startswith('_') and key not in self._exclude):
                self.fieldnames.append(key)
                value = getattr(self, key)
                if value:
                    self.json[key] = value

        # Add OK attribute even if value is "False"
        self.json['ok'] = self.ok

    def debug(self):
        print(json.dumps(self.parse, indent=4))
        print(json.dumps(self.json, indent=4))
        print('')
        print('OSM Quality')
        print('-----------')
        count = 0
        for key in self.osm:
            if 'addr:' in key:
                if self.json.get(key.replace('addr:', '')):
                    print('- [x] {0}'.format(key))
                    count += 1
                else:
                    print('- [ ] {0}'.format(key))
        print('({0}/{1})'.format(count, len(self.osm) - 2))
        print('')
        print('Fieldnames')
        print('----------')
        count = 0
        for fieldname in self.fieldnames:
            if self.json.get(fieldname):
                print('- [x] {0}'.format(fieldname))
                count += 1
            else:
                print('- [ ] {0}'.format(fieldname))
        print('({0}/{1})'.format(count, len(self.fieldnames)))
        print('')
        print('URL')
        print('---')
        print(self.url)
        print('')
        print('Repr')
        print('----')
        print(self)

    def _exceptions(self):
        pass

    def _catch_errors(self):
        pass

    def tree(self):
        return defaultdict(self.tree)

    def _encode(self, value):
        # Encoding Value to for Python2/3 (default='utf-8')
        if value:
            if isinstance(value, (str, unicode)):  # noqa
                if is_python2:
                    return value.encode('utf-8')
        return value

    def _build_tree(self, content, last=''):
        if content:
            if isinstance(content, dict):
                for key, value in content.items():
                    # Rebuild the tree if value is a dictionary
                    if isinstance(value, dict):
                        self._build_tree(value, last=key)
                    else:
                        if last:
                            self.parse[last][key] = self._encode(value)
                        else:
                            self.parse[key] = self._encode(value)

    @property
    def status(self):
        if self.ok:
            return 'OK'
        elif self.error:
            return self.error
        elif self.status_code == 404:
            return 'ERROR - URL Connection'
        elif not self.address:
            return 'ERROR - No results found'
        elif not bool(self.lng and self.lat):
            return 'ERROR - No Geometry'

    def _get_bbox(self, south, west, north, east):
        # South Latitude, West Longitude, North Latitude, East Longitude
        self.south = south
        self.west = west
        self.north = north
        self.east = east

        # Bounding Box Corners
<<<<<<< HEAD
        self.northeast = [self.north, self.east]
        self.northwest = [self.north, self.west]
        self.southwest = [self.south, self.west]
        self.southeast = [self.south, self.east]

        # GeoJSON bbox
        self.westsouth = [self.west, self.south]
        self.eastnorth = [self.east, self.north]

        if bool(self.south and self.east and self.north and self.west):
            return dict(northeast=self.northeast, southwest=self.southwest)
=======
        self.northeast = {'lat': self.north, 'lng': self.east}
        self.northwest = {'lat': self.north, 'lng': self.west}
        self.southwest = {'lat': self.south, 'lng': self.west}
        self.southeast = {'lat': self.south, 'lng': self.east}
        self.eastnorth = {'lng': self.east, 'lat': self.north}
        self.westsouth = {'lng': self.west, 'lat': self.south}

        # GeoJSON bbox

        if bool(self.south and self.east and self.north and self.west):
            return {'northeast': self.northeast, 'southwest': self.southwest}
>>>>>>> d8d02939
        return {}

    @property
    def confidence(self):
        if self.bbox:
            # Units are measured in Kilometers
            distance = Distance(self.northeast, self.southwest, units='km')
            for score, maximum in [(10, 0.25),
                                   (9, 0.5),
                                   (8, 1),
                                   (7, 5),
                                   (6, 7.5),
                                   (5, 10),
                                   (4, 15),
                                   (3, 20),
                                   (2, 25)]:
                if distance < maximum:
                    return score
                if distance >= 25:
                    return 1
        # Cannot determine score
        return 0

    @property
    def ok(self):
        if bool(self.lng and self.lat):
            return True
        else:
            return False

    @property
    def geometry(self):
        if bool(self.lat and self.lng):
            return {
                'type': 'Point',
<<<<<<< HEAD
                'coordinates': [self.lng, self.lat],
=======
                'coordinates': [self.x, self.y],
>>>>>>> d8d02939
            }
        return {}

    @property
    def osm(self):
        osm = dict()
        if self.ok:
            osm['x'] = self.x
            osm['y'] = self.y
            if self.housenumber:
                osm['addr:housenumber'] = self.housenumber
            if self.road:
                osm['addr:street'] = self.road
            if self.city:
                osm['addr:city'] = self.city
            if self.state:
                osm['addr:state'] = self.state
            if self.country:
                osm['addr:country'] = self.country
            if self.postal:
                osm['addr:postal'] = self.postal
            if hasattr(self, 'population'):
                osm['population'] = self.population
        return osm

    @property
    def geojson(self):
        feature = {
            'type': 'Feature',
            'properties': self.json,
        }
        if self.bbox:
            feature['bbox'] = self.bbox
        if self.geometry:
            feature['geometry'] = self.geometry
        return feature

    @property
    def wkt(self):
        if self.ok:
            return 'POINT({x} {y})'.format(x=self.x, y=self.y)
        return ''

    @property
    def xy(self):
        if self.ok:
<<<<<<< HEAD
            return [self.lng, self.lat]
=======
            return {'x': self.lng, 'y': self.lat}
>>>>>>> d8d02939
        return []

    @property
    def latlng(self):
        if self.ok:
<<<<<<< HEAD
            return [self.lat, self.lng]
=======
            return {'lat': self.lat, 'lng': self.lng}
>>>>>>> d8d02939
        return []

    @property
    def y(self):
        return self.lat

    @property
    def x(self):
        return self.lng

    @property
    def locality(self):
        return self.city

    @property
    def province(self):
        return self.state

    @property
    def street_number(self):
        return self.housenumber

    @property
    def road(self):
        return self.street

    @property
    def route(self):
        return self.street<|MERGE_RESOLUTION|>--- conflicted
+++ resolved
@@ -214,7 +214,6 @@
         self.east = east
 
         # Bounding Box Corners
-<<<<<<< HEAD
         self.northeast = [self.north, self.east]
         self.northwest = [self.north, self.west]
         self.southwest = [self.south, self.west]
@@ -226,19 +225,6 @@
 
         if bool(self.south and self.east and self.north and self.west):
             return dict(northeast=self.northeast, southwest=self.southwest)
-=======
-        self.northeast = {'lat': self.north, 'lng': self.east}
-        self.northwest = {'lat': self.north, 'lng': self.west}
-        self.southwest = {'lat': self.south, 'lng': self.west}
-        self.southeast = {'lat': self.south, 'lng': self.east}
-        self.eastnorth = {'lng': self.east, 'lat': self.north}
-        self.westsouth = {'lng': self.west, 'lat': self.south}
-
-        # GeoJSON bbox
-
-        if bool(self.south and self.east and self.north and self.west):
-            return {'northeast': self.northeast, 'southwest': self.southwest}
->>>>>>> d8d02939
         return {}
 
     @property
@@ -274,12 +260,7 @@
         if bool(self.lat and self.lng):
             return {
                 'type': 'Point',
-<<<<<<< HEAD
-                'coordinates': [self.lng, self.lat],
-=======
-                'coordinates': [self.x, self.y],
->>>>>>> d8d02939
-            }
+                'coordinates': [self.x, self.y]}
         return {}
 
     @property
@@ -325,21 +306,13 @@
     @property
     def xy(self):
         if self.ok:
-<<<<<<< HEAD
             return [self.lng, self.lat]
-=======
-            return {'x': self.lng, 'y': self.lat}
->>>>>>> d8d02939
         return []
 
     @property
     def latlng(self):
-        if self.ok:
-<<<<<<< HEAD
+        if self.ok: 
             return [self.lat, self.lng]
-=======
-            return {'lat': self.lat, 'lng': self.lng}
->>>>>>> d8d02939
         return []
 
     @property
