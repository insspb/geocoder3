#!/usr/bin/python
# coding: utf8

import requests
import sys
import json
from collections import defaultdict
from .haversine import haversine


class Base(object):
    _exclude = ['parse', 'json', 'url', 'attributes', 'help', 'debug', 'short_name',
                'api', 'content', 'params', 'status_code', 'street_number', 'method',
                'api_key', 'key', 'id', 'x', 'y', 'latlng', 'headers', 'timeout',
                'geometry', 'wkt','locality', 'province','rate_limited_get', 'osm',
                'route', 'properties','geojson','tree','error', 'proxies']
    attributes = []
    error = None
    status_code = None
    headers = {}
    params = {}

    # Essential attributes for Quality Control
    lat = ''
    lng = ''
    accuracy = ''
    quality = ''
    confidence = ''

    # Essential attributes for Street Address
    address = ''
    housenumber = ''
    street = ''
    city = ''
    state = ''
    country = ''
    postal = ''

    def __repr__(self):
        if self.address:
            return "<[{0}] {1} - {2} [{3}]>".format(
                self.status, 
                self.provider.title(), 
                self.method.title(), 
                self.address
            )
        else:
            return "<[{0}] {1} - {2}>".format(
                self.status, 
                self.provider.title(), 
                self.method.title()
            )

    @staticmethod
    def rate_limited_get(url, **kwargs):
        return requests.get(url, **kwargs)

    def _connect(self, **kwargs):
        self.status_code = 'Unknown'
        self.timeout = kwargs.get('timeout', 5.0)
        self.proxies = kwargs.get('proxies', '')
        try:
            r = self.rate_limited_get(
                self.url, 
                params=self.params, 
                headers=self.headers, 
                timeout=self.timeout,
                proxies=self.proxies
            )
            self.status_code = r.status_code
            self.url = r.url
            self.content = r.json()
        except KeyboardInterrupt:
            sys.exit()
        except:
            self.status_code = 404
            self.error = 'ERROR - URL Connection'

        # Open JSON content from Request connection
        if self.status_code == 200:
            try:
                self.content = r.json()
            except:
                self.status_code = 400
                self.error = 'ERROR - JSON Corrupted'
                self.content = r.content

    def _initialize(self, **kwargs):
        self.json = dict()
        self.parse = self.tree()
        self.content = None
        self._connect(url=self.url, params=self.params, **kwargs)
        self._build_tree(self.content)
        self._exceptions()
        self._json()

    def _json(self):
        for key in dir(self):
            if bool(not key.startswith('_') and key not in self._exclude):
                self.attributes.append(key)
                value = getattr(self, key)
                if value:
                    self.json[key] = value

        # Add OK attribute even if value is "False"
        self.json['ok'] = self.ok

    def debug(self):
        print(json.dumps(self.parse, indent=4))
        print(json.dumps(self.json, indent=4))
<<<<<<< HEAD
        print('')
        print('OSM Quality')
        print('---------------')
=======
        print ''
        print 'OSM Quality'
        print '-----------'
>>>>>>> b9eefc48
        count = 0
        for key in self.osm:
            if 'addr:' in key:
                if self.json.get(key.replace('addr:','')):
<<<<<<< HEAD
                    print('[x] {0}'.format(key))
                    count += 1
                else:
                    print('[ ] {0}'.format(key))
        print('({0}/{1})'.format(count, len(self.osm) - 2))
        print('')
        print('Attributes')
        print('--------------')
        count = 0
        for attribute in self.attributes:
            if self.json.get(attribute):
                print('[x] {0}'.format(attribute))
                count += 1
            else:
                print('[ ] {0}'.format(attribute))
        print('({0}/{1})'.format(count, len(self.attributes)))
        print('')
        print('URL')
        print('---')
        print(self.url)
        print('')
        print('Repr')
        print('----')
        print(self)
=======
                    print '- [x] **{0}**'.format(key)
                    count += 1
                else:
                    print '- [ ]', key
        print '({0}/{1})'.format(count, len(self.osm) - 2)
        print ''
        print 'Attributes'
        print '----------'
        count = 0
        for attribute in self.attributes:
            if self.json.get(attribute):
                print '- [x] **{0}**'.format(attribute)
                count += 1
            else:
                print '- [ ]',attribute
        print '({0}/{1})'.format(count, len(self.attributes))
        print ''
        print 'URL'
        print '---'
        print self.url
        print ''
        print 'Repr'
        print '----'
        print self
>>>>>>> b9eefc48

    def _exceptions(self):
        pass

    def tree(self): return defaultdict(self.tree)

    def _build_tree(self, content, last=''):
        if content:
            if isinstance(content, dict):
                for key, value in content.items():
                    # Rebuild the tree if value is a dictionary
                    if isinstance(value, dict):
                        self._build_tree(value, last=key)
                    else:
                        if key == 'town':
                            print(value)

                            exit()
                        if last:
                            self.parse[last][key] = value
                        else:
                            self.parse[key] = value
    @property
    def status(self):
        if self.ok:
            return 'OK'
        elif self.error:
            return self.error
        elif self.status_code == 404:
            return 'ERROR - URL Connection'
        elif not self.address:
            return 'ERROR - No results found'
        elif not bool(self.lng and self.lat):
            return 'ERROR - No Geometry'

    def _get_bbox(self, south, west, north, east):
        # South Latitude, West Longitude, North Latitude, East Longitude
        self.south = south
        self.west = west
        self.north = north
        self.east = east

        # Bounding Box Corners
        self.northeast = [north, east]
        self.northwest = [north, west]
        self.southwest = [south, west]
        self.southeast = [south, east]

        # GeoJSON bbox
        self.westsouth = [west, south]
        self.eastnorth = [east, north]
        
        if bool(south and east and north and west):
            bbox = {
                'northeast': [north, east],
                'southwest': [south, west],
            }
            return bbox
        return {}

    @property
    def confidence(self):
        if self.bbox:
            # Units are measured in Kilometers
            distance = haversine(self.northeast, self.southwest)
            for score, maximum in [
                (10, 0.25),
                (9, 0.5),
                (8, 1),
                (7, 5),
                (6, 7.5),
                (5, 10),
                (4, 15),
                (3, 20),
                (2, 25)]:
                if distance < maximum:
                    return score
                if distance >= 25:
                    return 1
        # Cannot determine score
        return 0

    @property
    def bbox(self):
        return {}

    @property
    def ok(self):
        if bool(self.lng and self.lat):
            return True
        else:
            return False

    @property
    def geometry(self):
        if self.ok:
            geometry = {
                'type': 'Point',
                'coordinates': [self.lng, self.lat],
            }
            return geometry
        return {}

    @property
    def osm(self):
        osm = dict()
        if self.ok:
            osm['x'] = self.x
            osm['y'] = self.y
            if self.housenumber:
                osm['addr:housenumber'] = self.housenumber
            if self.street:
                osm['addr:street'] = self.street
            if self.city:
                osm['addr:city'] = self.city
            if self.state:
                osm['addr:state'] = self.state
            if self.country:
                osm['addr:country'] = self.country
            if self.postal:
                osm['addr:postal'] = self.postal
            if hasattr(self, 'population'):
                osm['population'] = self.population
        return osm

    @property
    def properties(self):
        properties = self.json
        if self.bbox:
            del properties['bbox']
        return properties

    @property
    def geojson(self):
        feature = {
            'type': 'Feature',
            'properties': self.properties,
        }
        if self.geometry:
            feature['geometry'] = self.geometry
        if self.bbox:
            feature['bbox'] = self.westsouth + self.eastnorth
        return feature

    @property
    def wkt(self):
        if self.ok:
            return 'POINT({x} {y})'.format(x=self.x, y=self.y)
        return '' 

    @property
    def latlng(self):
        if self.ok:
            return [self.lat, self.lng]
        return []

    @property
    def y(self):
        return self.lat

    @property
    def x(self):
        return self.lng

    @property
    def locality(self):
        return self.city

    @property
    def province(self):
        return self.state

    @property
    def street_number(self):
        return self.housenumber

    @property
    def route(self):
        return self.street
<|MERGE_RESOLUTION|>--- conflicted
+++ resolved
@@ -108,32 +108,25 @@
     def debug(self):
         print(json.dumps(self.parse, indent=4))
         print(json.dumps(self.json, indent=4))
-<<<<<<< HEAD
         print('')
         print('OSM Quality')
-        print('---------------')
-=======
-        print ''
-        print 'OSM Quality'
-        print '-----------'
->>>>>>> b9eefc48
+        print('-----------')
         count = 0
         for key in self.osm:
             if 'addr:' in key:
                 if self.json.get(key.replace('addr:','')):
-<<<<<<< HEAD
-                    print('[x] {0}'.format(key))
+                    print('- [x] **{0}**'.format(key))
                     count += 1
                 else:
                     print('[ ] {0}'.format(key))
         print('({0}/{1})'.format(count, len(self.osm) - 2))
         print('')
         print('Attributes')
-        print('--------------')
+        print('----------')
         count = 0
         for attribute in self.attributes:
             if self.json.get(attribute):
-                print('[x] {0}'.format(attribute))
+                print('- [x] **{0}**'.format(attribute))
                 count += 1
             else:
                 print('[ ] {0}'.format(attribute))
@@ -146,32 +139,6 @@
         print('Repr')
         print('----')
         print(self)
-=======
-                    print '- [x] **{0}**'.format(key)
-                    count += 1
-                else:
-                    print '- [ ]', key
-        print '({0}/{1})'.format(count, len(self.osm) - 2)
-        print ''
-        print 'Attributes'
-        print '----------'
-        count = 0
-        for attribute in self.attributes:
-            if self.json.get(attribute):
-                print '- [x] **{0}**'.format(attribute)
-                count += 1
-            else:
-                print '- [ ]',attribute
-        print '({0}/{1})'.format(count, len(self.attributes))
-        print ''
-        print 'URL'
-        print '---'
-        print self.url
-        print ''
-        print 'Repr'
-        print '----'
-        print self
->>>>>>> b9eefc48
 
     def _exceptions(self):
         pass
