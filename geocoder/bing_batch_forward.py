--- conflicted
+++ resolved
@@ -2,7 +2,6 @@
 # coding: utf8
 
 from __future__ import absolute_import, print_function
-<<<<<<< HEAD
 from geocoder.base import OneResult
 from geocoder.bing_batch import BingBatch
 
@@ -14,10 +13,6 @@
 csv_io = io.BytesIO if PY2 else io.StringIO
 csv_encode = (lambda input: input) if PY2 else (lambda input: input.encode('utf-8'))
 csv_decode = (lambda input: input) if PY2 else (lambda input: input.decode('utf-8'))
-
-=======
-from geocoder.bing_batch import BingBatchResult, BingBatch
->>>>>>> 34560a12
 
 
 class BingBatchForwardResult(BingBatchResult):
@@ -38,7 +33,6 @@
     def ok(self):
         return bool(self._content)
 
-<<<<<<< HEAD
     def debug(self, verbose=True):
         with csv_io() as output:
             print('\n', file=output)
@@ -51,16 +45,11 @@
 
             return [None, None]
 
-=======
->>>>>>> 34560a12
-
 class BingBatchForward(BingBatch):
 
     method = 'batch'
-
     _RESULT_CLASS = BingBatchForwardResult
 
-<<<<<<< HEAD
     def generate_batch(self, addresses):
         out = csv_io()
         writer = csv.writer(out)
@@ -86,8 +75,6 @@
             rows[row['Id']] = [row['GeocodeResponse/Point/Latitude'], row['GeocodeResponse/Point/Longitude']]
 
         return rows
-=======
->>>>>>> 34560a12
 
 
 if __name__ == '__main__':
