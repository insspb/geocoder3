#!/usr/bin/python
# coding: utf8

import re
import sys
import geocoder

# Unicode type compatible with Python3
is_python3 = sys.version_info.major == 3
if is_python3:
    unicode = str


class Location(object):
    """ Location container """
    lat = None
    lng = None

    def __init__(self, location, **kwargs):
        self.location = location
        self.kwargs = kwargs
        self._check_input(location)

    @property
    def ok(self):
        if self.latlng:
            return True
        else:
            return False

    def _convert_float(self, number):
        try:
            return float(number)
        except ValueError:
            return None

    def _check_input(self, location):
        # Checking for a LatLng String
        if isinstance(location, (str, unicode)):
            expression = r"[-]?\d+[.]?[-]?[\d]+"
            pattern = re.compile(expression)
            match = pattern.findall(location)
            if len(match) == 2:
                lat, lng = match
                self._check_for_list([lat, lng])
            else:
                # Check for string to Geocode using a provider
                provider = self.kwargs.get('provider', 'osm')
                g = geocoder.get(location, provider=provider)
                if g.ok:
                    self.lat, self.lng = g.lat, g.lng

        # Checking for List of Tuple
        elif isinstance(location, (list, tuple)):
            self._check_for_list(location)

        # Checking for Dictionary
        elif isinstance(location, dict):
            self._check_for_dict(location)

        # Checking for a Geocoder Class
        elif hasattr(location, 'latlng'):
            if location.latlng:
                self.lat, self.lng = location.latlng

        # Result into Error
        else:
            print('[ERROR] Please provide a correct location\n'
                  '>>> g = geocoder.location("Ottawa ON")\n'
                  '>>> g = geocoder.location([45.23, -75.12])\n'
                  '>>> g = geocoder.location("45.23, -75.12")\n'
                  '>>> g = geocoder.location({"lat": 45.23, "lng": -75.12})')
            sys.exit()

    def _check_for_list(self, location):
        # Standard LatLng list or tuple with 2 number values
        if len(location) == 2:
            lat = self._convert_float(location[0])
            lng = self._convert_float(location[1])
            condition_1 = isinstance(lat, float)
            condition_2 = isinstance(lng, float)

            # Check if input are Floats
            if bool(condition_1 and condition_2):
                condition_3 = lat <= 90 and lat >= -90
                condition_4 = lng <= 180 and lng >= -180

                # Check if inputs are within the World Geographical
                # boundary (90,180,-90,-180)
                if bool(condition_3 and condition_4):
                    self.lat = lat
                    self.lng = lng
                    return self.lat, self.lng
                else:
                    print("[ERROR] Coords are not within the world's geographical boundary\n"
                          'Latitudes must be within -90 to 90 degrees\n'
                          'Longitude must be within -180 to 180 degrees')
                    sys.exit()
            else:
                print("[ERROR] Coordinates must be numbers.\n"
                      '>>> g = geocoder.location("Ottawa ON")\n'
                      '>>> g = geocoder.location([45.23, -75.12])\n'
                      '>>> g = geocoder.location("45.23, -75.12")\n'
                      '>>> g = geocoder.location({"lat": 45.23, "lng": -75.12})')
                sys.exit()

    def _check_for_dict(self, location):
        # Standard LatLng list or tuple with 2 number values
        if bool('lat' in location and 'lng' in location):
            lat = location.get('lat')
            lng = location.get('lng')
            self._check_for_list([lat, lng])

        if bool('y' in location and 'x' in location):
            lat = location.get('y')
            lng = location.get('x')
            self._check_for_list([lat, lng])

    @property
    def latlng(self):
        condition1 = isinstance(self.lat, float)
        condition2 = isinstance(self.lng, float)
        if bool(condition1 and condition2):
<<<<<<< HEAD
            return dict(lat=self.lat, lng=self.lng)
=======
            return [self.lat, self.lng]
>>>>>>> d8d02939
        return []

    @property
    def xy(self):
        condition1 = isinstance(self.lat, float)
        condition2 = isinstance(self.lng, float)
        if bool(condition1 and condition2):
<<<<<<< HEAD
            return dict(self.lng, self.lat)
=======
            return [self.lng, self.lat]
>>>>>>> d8d02939
        return []

    def __str__(self):
        if self.ok:
            return '{0}, {1}'.format(self.lat, self.lng)
        return ''

if __name__ == '__main__':
    l = Location("Ottawa, ON")
    print(l.latlng)<|MERGE_RESOLUTION|>--- conflicted
+++ resolved
@@ -121,11 +121,7 @@
         condition1 = isinstance(self.lat, float)
         condition2 = isinstance(self.lng, float)
         if bool(condition1 and condition2):
-<<<<<<< HEAD
-            return dict(lat=self.lat, lng=self.lng)
-=======
             return [self.lat, self.lng]
->>>>>>> d8d02939
         return []
 
     @property
@@ -133,11 +129,7 @@
         condition1 = isinstance(self.lat, float)
         condition2 = isinstance(self.lng, float)
         if bool(condition1 and condition2):
-<<<<<<< HEAD
-            return dict(self.lng, self.lat)
-=======
             return [self.lng, self.lat]
->>>>>>> d8d02939
         return []
 
     def __str__(self):
