# coding: utf8
from builtins import str
import requests_mock
import geocoder

location = 'Ottawa, Ontario'
city = 'Ottawa'
ottawa = (45.4215296, -75.6971930)
locations_forward = ['Denver,CO', 'Boulder,CO']
locations_reverse = [[40.7943, -73.970859], [48.845580, 2.321807]]


def test_bing():
    g = geocoder.bing(location)
    assert g.ok
    assert g.city == city
    osm_count, fields_count = g.debug()[0]
    assert osm_count >= 3
    assert fields_count >= 12


def test_bing_details():
    details = {
        'adminDistrict': 'Ontario',
        'locality': 'Ottawa'
    }

    g = geocoder.bing(None, method='details', **details)
    assert g.ok
    assert g.city == city
    osm_count, fields_count = g.debug()[0]
    assert osm_count >= 3
    assert fields_count >= 12

    details = {
        'addressLine': '6912 Route 8',
        'adminDistrict': 'Northumberland',
        'countryRegion': 'CA',
        'locality': 'Ludlow'
    }

    g = geocoder.bing(None, method='details', **details)
    assert g.ok
    osm_count, fields_count = g.debug()[0]
    assert osm_count >= 3
    assert fields_count >= 12


def test_bing_reverse():
    g = geocoder.bing(ottawa, method='reverse')
    assert g.ok
    assert g.city == city


<<<<<<< HEAD
def test_bing_batch():
    """ Data subnitted would be the following:
            Bing Spatial Data Services, 2.0
            Id,GeocodeRequest/Query,GeocodeResponse/Point/Latitude,GeocodeResponse/Point/Longitude
            0,"Denver,CO",,
            1,"Boulder,CO",,
    """
    url_submission = 'http://spatial.virtualearth.net/REST/v1/Dataflows/Geocode?input=csv&key=test'
    url_check = 'http://spatial.virtualearth.net/REST/v1/Dataflows/Geocode/3bf1b729dddd498e9df45515cdb36130'
    url_result = 'http://spatial.virtualearth.net/REST/v1/Dataflows/Geocode/3bf1b729dddd498e9df45515cdb36130/output/succeeded'
    submission_file = 'tests/results/bing_batch_submission.json'
    confirmation_file = 'tests/results/bing_batch_confirmation.json'
    data_file = 'tests/results/bing_batch.csv'
    with requests_mock.Mocker() as mocker, \
            open(submission_file, 'rb') as submission_result, \
            open(confirmation_file, 'rb') as confirmation_result, \
            open(data_file, 'rb') as batch_restul:
        mocker.post(url_submission, text=str(submission_result.read(), 'utf8'))
        mocker.get(url_check, text=str(confirmation_result.read(), 'utf8'))
        mocker.get(url_result, text=str(batch_restul.read(), 'utf8'))
        g = geocoder.bing(locations, key='test', method='batch')
        assert g.ok
        assert len(g) == 2
=======
def test_bing_batch_forward():
    g = geocoder.bing(locations_forward, method='batch')
    assert g.ok
    assert len(g) == 2
    expected_results = [
        [39.7400093078613, -104.99201965332],
        [40.015739440918, -105.279243469238]
    ]

    assert [result.latlng for result in g] == expected_results


def test_bing_batch_reverse():
    g = geocoder.bing(locations_reverse, method='batch_reverse')
    assert g.ok
    assert len(g) == 2
    assert [result.city for result in g] == ['New York', 'Paris']
>>>>>>> 30f11778


def test_multi_results():
    g = geocoder.bing(location, maxRows=3)
    assert len(g) == 3
    assert g.city == city

    expected_results = [
        [45.4217796325684, -75.6911926269531],
        [45.2931327819824, -75.7756805419922],
        [36.9871711730957, -94.7606735229492],
    ]
    assert [result.latlng for result in g] == expected_results<|MERGE_RESOLUTION|>--- conflicted
+++ resolved
@@ -52,7 +52,6 @@
     assert g.city == city
 
 
-<<<<<<< HEAD
 def test_bing_batch():
     """ Data subnitted would be the following:
             Bing Spatial Data Services, 2.0
@@ -76,7 +75,8 @@
         g = geocoder.bing(locations, key='test', method='batch')
         assert g.ok
         assert len(g) == 2
-=======
+
+
 def test_bing_batch_forward():
     g = geocoder.bing(locations_forward, method='batch')
     assert g.ok
@@ -94,7 +94,6 @@
     assert g.ok
     assert len(g) == 2
     assert [result.city for result in g] == ['New York', 'Paris']
->>>>>>> 30f11778
 
 
 def test_multi_results():
